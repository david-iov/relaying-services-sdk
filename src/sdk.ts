--- conflicted
+++ resolved
@@ -342,21 +342,15 @@
         unsignedTx: TransactionConfig,
         smartWallet: SmartWallet,
         tokenAmount?: number,
-<<<<<<< HEAD
-        collectorContract?: Address
-=======
+        collectorContract?: Address,
         transactionDetails?: EnvelopingTransactionDetails
->>>>>>> eacd5ca9
     ): Promise<TransactionReceipt> {
         console.debug('relayTransaction Params', {
             unsignedTx,
             smartWallet,
             tokenAmount,
-<<<<<<< HEAD
-            collectorContract
-=======
+            collectorContract,
             transactionDetails
->>>>>>> eacd5ca9
         });
         console.debug('Checking if the wallet exists');
         if (await addressHasCode(this.web3Instance, smartWallet.address)) {
@@ -375,21 +369,14 @@
                         callForwarder: smartWallet.address,
                         data: unsignedTx.data,
                         tokenContract: smartWallet.tokenAddress,
-<<<<<<< HEAD
                         tokenAmount: [null, undefined].includes(tokenAmount)
                             ? undefined
                             : this.web3Instance.utils.toWei(
                                   tokenAmount.toString()
                               ),
                         collectorContract: collectorContract,
-                        onlyPreferredRelays: true
-=======
-                        tokenAmount: await this.web3Instance.utils.toWei(
-                            tokenAmount.toString()
-                        ),
                         onlyPreferredRelays: true,
                         ...transactionDetails
->>>>>>> eacd5ca9
                     }
                 ]
             };
